--- conflicted
+++ resolved
@@ -27,7 +27,9 @@
 # HTTP客户端
 requests==2.32.4
 
-<<<<<<< HEAD
+# 文件上传支持
+python-multipart==0.0.19
+
 # AI Agent相关
 langchain==0.3.8
 langchain-openai==0.3.1
@@ -44,10 +46,6 @@
 
 # Web界面
 streamlit==1.41.1
-=======
-# 文件上传支持
-python-multipart==0.0.19
->>>>>>> e1141c69
 
 # 开发与测试
 pytest==8.3.4
